<<<<<<< HEAD
## Instances, Best Known Solutions and Models for a Berth Allocation Problem

This repository contains instances, solutions, and models for a Berth Allocation Problem with the following characteristics:

* Temporal aspect: dynamic (not all ships are available at the beginning of the time horizon).
* Spatial aspect: hybrid (some ship occupies more than one berth).
* Handling aspect: fixed (the ship handling time depends on the ship but not on the assigned berth).
* Objective function: minimising the total completion time.

This variant of the problem is denoted as `hyb|dyn|fix|max(comp)` in the notation introuced in: Bierwirth, Christian and Frank Meisel (2015). “A follow-up survey of berth allocation and quay crane scheduling problems in container terminals”. In: European Journal of Operational Research 244, pp. 675–689.

### Instances

The instances were created starting from data made available by the [Port of Barcelona](https://opendata.portdebarcelona.cat/), Spain.
We used data relative to quays 24B (APM Terminals) and 36A (Barcelona Europe South Terminal) and describing container ship movements during 2024.
Instances are in folder `instances/hyb_dyn_fix_max-comp`.
The file name is `bcn_<quay>_<startweek>.json`, where `<quay>` is either 24B or 36A and `<startweek>` refers to the first week of the year 2024 included in the data.
To avoid inconsistencies with ships starting service in 2023 and ending it in 2024 or starting in 2024 and ending in 2025, we do not use the first and last week of the year and `<startweek>` goes from 2 to 50.

The instances are in Json format, with the following structure:

* `n_ships`: number of ships arriving over the time horizon.
* `n_berths`: number of available berths.
* `n_periods`: number of periods in the time horizon. Solvers might not use this information. It is expressed in the same unit of measure as the arrival and handling times.
* `berth_len`: an array with one entry per berth. It is the berth length, expressed in the same unit of measure as the ship length (see below).
* `arrival_time`: an array with one entry per ship. It is the ship arrival time, expressed in the same unit of measure as the time horizon length (see above) and the handling times (see below).
* `handling_time`: an array with one entry per ship. It is the ship handling time, i.e., the time necessary for loading and unloading operations. It is expressed in the same unit of measure as the time horizon length and the arrival time (see above).
* `ship_len`: an array with one entry per ship. It is the ship length, expressed in the same unit of measure as the berth length (see above).

This format can be extended for other Berth Allocation Problems.

* Attribute `handling_time` can be turned into a two-dimensional array indexed by ship and berth, containing the ship's handling time when mooring with the leftmost end at the given berth.
* One can use an additional attribute `ship_importance` if ships should have different priorities when it comes to berthing.

### Utilities

We provide code to read the instances for both `C++` and `Python`, respectively in folders `src/cpp` and `src/python`.
You can use this code in your repository to jump straight to the algorithm development phase, without worring about the "boring" data reading part.
For example, the following C++ code reads an instance.

```cpp
#include "Instance.h"

int main() {
    using namespace bap;
    const auto instance = Instance{"/path/to/bcn_36A_6.json"};
}
```
=======
# Solvers and Instances for the Berth Allocation Problem

This repository contains code and instances relative to the manuscript ``Solving the Decision Version of the Berth Allocation Problem via Selective Graph Coloring''.
>>>>>>> f2987f57

## Algorithms

### Proposed algorithm

The solver presented in the paper and based on the Selective Graph Colouring Problem is in folder `bap_sgcp`.
It is coded in `C++` and relies on four external libraries:

* The SGCP solver [alberto-santini/selective-graph-colouring](https://github.com/).
* The maximum-weight independent set solver [heldstephan/exactcolors](https://github.com/heldstephan/exactcolors).
* The [Cplex](https://www.ibm.com/products/ilog-cplex-optimization-studio) solver.
* The [Gurobi](https://www.gurobi.com/) solver.

### Other formulations

Solvers for other five formulations are in folder `solvers/bap`.
They are implemented in Python using Gurobi.
The five implemented models are:

* The *Relative Position* and *Position Assignment* formulations presented in the following paper: Y. Guan and R. K. Cheung, "The berth allocation problem: models and solution methods", OR Spectrum, vol. 26, pp. 75–92, 2004.
* The *Sequence-variables* and *Time Index* formulations presented in the following paper: A. Ernst, C. Oguz, G. Singh, and G. Taherkhani, "Mathematical models for the berth allocation problem in dry bulk terminals", Journal of Scheduling, vol. 20, pp. 459–473, 2017.
* The *Generalised Set Partitioning Problem* formulation presented in the following thesis: C. G. Christensen and Holst C. T., "Allokering af kajplads i containerhavne", Thesis number Imm-m.sc.-2008-37, MA thesis, Danish Technical University, 2018.

<<<<<<< HEAD
=======
### Instances

The instances are a modified version of those introduced in the following paper: E. Lalla-Ruiz, B. Melián-Batista, and J. M. Moreno-Vega. "Artificial intelligence hybrid heuristic based on tabu search for the dynamic berth allocation problem", Engineering Applications of Artificial Intelligence, vol. 25(6), pp. 1132–1141, 2012.

They have been adapted by adding different ship lengths because, in the original version, all ships occupied exactly one berth.
The format has also been changed to `json`.
The original instances are in folder [instances/Lalla_Ruiz_Original](instances/Lalla_Ruiz_Original/) and the new instances are in folder [instances/Santini](instances/Santini/).

>>>>>>> f2987f57
### Citation

You can cite this repository via Zenodo:

[![DOI](https://zenodo.org/badge/DOI/10.5281/zenodo.11180306.svg)](https://doi.org/10.5281/zenodo.11180306)

```bib
@misc{bap_github,
    title={Instances, Best Known Solutions and Models for a Berth Allocation Problem},
    author={Santini, Alberto},
    date={2024-05-12},
    howpublished={Github repository},
    doi={10.5281/zenodo.11180306},
    url={https://github.com/alberto-santini/bap-solvers-instances/}
}
```

### License

The code in folders `bap_sgcp` and `solvers` is provided under the GNU General Public License v3.
See the `LICENSE` file.<|MERGE_RESOLUTION|>--- conflicted
+++ resolved
@@ -1,4 +1,3 @@
-<<<<<<< HEAD
 ## Instances, Best Known Solutions and Models for a Berth Allocation Problem
 
 This repository contains instances, solutions, and models for a Berth Allocation Problem with the following characteristics:
@@ -47,11 +46,6 @@
     const auto instance = Instance{"/path/to/bcn_36A_6.json"};
 }
 ```
-=======
-# Solvers and Instances for the Berth Allocation Problem
-
-This repository contains code and instances relative to the manuscript ``Solving the Decision Version of the Berth Allocation Problem via Selective Graph Coloring''.
->>>>>>> f2987f57
 
 ## Algorithms
 
@@ -75,17 +69,6 @@
 * The *Sequence-variables* and *Time Index* formulations presented in the following paper: A. Ernst, C. Oguz, G. Singh, and G. Taherkhani, "Mathematical models for the berth allocation problem in dry bulk terminals", Journal of Scheduling, vol. 20, pp. 459–473, 2017.
 * The *Generalised Set Partitioning Problem* formulation presented in the following thesis: C. G. Christensen and Holst C. T., "Allokering af kajplads i containerhavne", Thesis number Imm-m.sc.-2008-37, MA thesis, Danish Technical University, 2018.
 
-<<<<<<< HEAD
-=======
-### Instances
-
-The instances are a modified version of those introduced in the following paper: E. Lalla-Ruiz, B. Melián-Batista, and J. M. Moreno-Vega. "Artificial intelligence hybrid heuristic based on tabu search for the dynamic berth allocation problem", Engineering Applications of Artificial Intelligence, vol. 25(6), pp. 1132–1141, 2012.
-
-They have been adapted by adding different ship lengths because, in the original version, all ships occupied exactly one berth.
-The format has also been changed to `json`.
-The original instances are in folder [instances/Lalla_Ruiz_Original](instances/Lalla_Ruiz_Original/) and the new instances are in folder [instances/Santini](instances/Santini/).
-
->>>>>>> f2987f57
 ### Citation
 
 You can cite this repository via Zenodo:
